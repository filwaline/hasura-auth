--- conflicted
+++ resolved
@@ -24,11 +24,8 @@
   '@types/hapi__joi': 16.0.12
   '@types/helmet': 0.0.45
   '@types/jest': ^27.4.0
-<<<<<<< HEAD
+  '@types/jsonwebtoken': ^8.5.9
   '@types/micromatch': ^4.0.2
-=======
-  '@types/jsonwebtoken': ^8.5.9
->>>>>>> fd411579
   '@types/node': ^17.0.9
   '@types/node-fetch': ^2.5.7
   '@types/nodemailer': 6.4.0
@@ -181,11 +178,8 @@
   '@types/hapi__joi': 16.0.12
   '@types/helmet': 0.0.45
   '@types/jest': 27.4.1
-<<<<<<< HEAD
+  '@types/jsonwebtoken': 8.5.9
   '@types/micromatch': 4.0.2
-=======
-  '@types/jsonwebtoken': 8.5.9
->>>>>>> fd411579
   '@types/node': 17.0.21
   '@types/node-fetch': 2.6.1
   '@types/nodemailer': 6.4.0
@@ -3784,7 +3778,6 @@
     engines: {node: '>=8'}
     dependencies:
       fill-range: 7.0.1
-    dev: true
 
   /breakword/1.0.5:
     resolution: {integrity: sha512-ex5W9DoOQ/LUEU3PMdLs9ua/CYZl1678NUkKOdUSi8Aw5F1idieaiRURCBFJCwVcrD1J8Iy3vfWSloaMwO2qFg==}
@@ -6060,7 +6053,6 @@
     engines: {node: '>=8'}
     dependencies:
       to-regex-range: 5.0.1
-    dev: true
 
   /finalhandler/1.1.2:
     resolution: {integrity: sha512-aAWcW57uxVNrQZqFXjITpW3sIUQmHGG3qSb9mUah9MgMC4NeWhNOlNjXEYq3HjRAvL6arUviZGGJsBg6z0zsWA==}
@@ -6110,15 +6102,6 @@
       path-exists: 4.0.0
     dev: true
 
-<<<<<<< HEAD
-  /find-yarn-workspace-root/2.0.0:
-    resolution: {integrity: sha512-1IMnbjt4KzsQfnhnzNd8wUEgXZ44IzZaZmnLYx7D5FZlaHt2gW20Cri8Q+E/t5tIj4+epTBub+2Zxu/vNILzqQ==}
-    dependencies:
-      micromatch: 4.0.5
-    dev: false
-
-=======
->>>>>>> fd411579
   /find-yarn-workspace-root2/1.2.16:
     resolution: {integrity: sha512-hr6hb1w8ePMpPVUK39S4RlwJzi+xPLuVuG8XlwXU3KD5Yn3qgBWVfy3AzNlDhWvE1EORCE65/Qm26rFQt3VLVA==}
     dependencies:
@@ -7360,7 +7343,6 @@
   /is-number/7.0.0:
     resolution: {integrity: sha512-41Cifkg6e8TylSpdtTpeLVMqvSBEVzTttHvERD741+pnZ8ANv0004MRL43QKPDlK9cGvNp6NZWZUBlbGXYxxng==}
     engines: {node: '>=0.12.0'}
-    dev: true
 
   /is-obj/1.0.1:
     resolution: {integrity: sha1-PkcprB9f3gJc19g6iW2rn09n2w8=}
@@ -9034,17 +9016,6 @@
       - supports-color
     dev: true
 
-<<<<<<< HEAD
-=======
-  /micromatch/4.0.4:
-    resolution: {integrity: sha512-pRmzw/XUcwXGpD9aI9q/0XOwLNygjETJ8y0ao0wdqprrzDa4YnxLcz7fQRZr8voh8V10kGhABbNcHVk5wHgWwg==}
-    engines: {node: '>=8.6'}
-    dependencies:
-      braces: 3.0.2
-      picomatch: 2.3.1
-    dev: true
-
->>>>>>> fd411579
   /micromatch/4.0.5:
     resolution: {integrity: sha512-DMy+ERcEW2q8Z2Po+WNXuw3c5YaUSFjAO5GsJqfEl7UjvtIuFKO6ZrKvcItdy98dwFI2N1tg3zNIdKaQT+aNdA==}
     engines: {node: '>=8.6'}
@@ -9820,7 +9791,6 @@
   /picomatch/2.3.1:
     resolution: {integrity: sha512-JU3teHTNjmE2VCGFzuY8EXzCDVwEqB2a8fsIvwaStHhAWJEeVd1o1QD80CU6+ZdEXXSLbSsuLwJjkCBWqRQUVA==}
     engines: {node: '>=8.6'}
-    dev: true
 
   /pidtree/0.3.1:
     resolution: {integrity: sha512-qQbW94hLHEqCg7nhby4yRC7G2+jYHY4Rguc2bjw7Uug4GIJuu1tvf2uHaZv5Q8zdt+WKJ6qK1FOI6amaWUo5FA==}
@@ -11449,7 +11419,6 @@
     engines: {node: '>=8.0'}
     dependencies:
       is-number: 7.0.0
-    dev: true
 
   /to-regex/3.0.2:
     resolution: {integrity: sha512-FWtleNAtZ/Ki2qtqej2CXTOayOH9bHDQF+Q48VpWyDXjbYxA4Yz8iDB31zXOBUlOHHKidDbqGVrTUvQMPmBGBw==}
