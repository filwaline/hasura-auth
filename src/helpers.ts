--- conflicted
+++ resolved
@@ -26,33 +26,6 @@
   }
 }
 
-<<<<<<< HEAD
-export const selectAccountByEmail = async (email: string): Promise<AccountData|null> => {
-  const hasuraData = await request<QueryAccountData>(selectAccountByEmailQuery, { email })
-  if (!hasuraData.auth_accounts[0]) return null
-  return hasuraData.auth_accounts[0]
-}
-
-export const selectAccountByTicket = async (ticket: string): Promise<AccountData|null> => {
-  const hasuraData = await request<QueryAccountData>(selectAccountByTicketQuery, {
-    ticket,
-    now: new Date()
-  })
-  if (!hasuraData.auth_accounts[0]) return null
-  return hasuraData.auth_accounts[0]
-}
-
-// TODO await request returns undefined if no user found!
-export const selectAccountByUserId = async (user_id: string | undefined): Promise<AccountData> => {
-  if (!user_id) {
-    throw new Error('Invalid User Id')
-  }
-  const hasuraData = await request<QueryAccountData>(selectAccountByUserIdQuery, { user_id })
-  if (!hasuraData.auth_accounts[0]) throw new Error('Account does not exist')
-  return hasuraData.auth_accounts[0]
-}
-
-=======
 export const getUserByEmail = async (email: string) => {
   const { users } = await gqlSDK.users({
     where: {
@@ -90,7 +63,7 @@
   })
 
   if (users.length !== 1) {
-    throw new Error('User does not exist.')
+    return null
   }
 
   return users[0]
@@ -113,7 +86,6 @@
   return user
 }
 
->>>>>>> d0503ee0
 /**
  * Password hashing function.
  * @param password Password to hash.
@@ -150,13 +122,7 @@
   return now.setDate(now.getDate() + days)
 }
 
-export const setRefreshToken = async ({
-  userId,
-  refreshToken = uuidv4()
-}: {
-  userId: string
-  refreshToken: string
-}) => {
+export const setRefreshToken = async (userId: string, refreshToken = uuidv4()) => {
   await gqlSDK.insertAuthRefreshToken({
     refreshToken: {
       userId,
@@ -165,15 +131,11 @@
     }
   })
 
-<<<<<<< HEAD
-  return refresh_token
+  return refreshToken
 }
 
-export const accountWithEmailExists = async (email: string) => {
-  return !!await selectAccountByEmail(email)
-=======
-  return refreshToken
->>>>>>> d0503ee0
+export const userWithEmailExists = async (email: string) => {
+  return !!await getUserByEmail(email)
 }
 
 export const userIsAnonymous = async (userId: string) => {
@@ -197,10 +159,10 @@
 export const deanonymizeUser = async (user: UserFieldsFragment) => {
   // Gravatar is enabled and anonymous user has not added
   // an avatar yet
-  const useGravatar = APPLICATION.GRAVATAR_ENABLED && !user.avatarURL
+  const useGravatar = APPLICATION.GRAVATAR_ENABLED && !user.avatarUrl
 
   // update user
-  user.avatarURL = !useGravatar ? user.avatarURL : getGravatarUrl(user.email)
+  user.avatarUrl = !useGravatar ? user.avatarUrl : getGravatarUrl(user.email)
   user.defaultRole = REGISTRATION.DEFAULT_USER_ROLE
 
   user.active = true
