--- conflicted
+++ resolved
@@ -1,20 +1,13 @@
 import { migrate } from '@djgrant/postgres-migrations';
 import { Client } from 'pg';
-<<<<<<< HEAD
 import fs from 'fs/promises';
 import path from 'path';
-=======
 import { logger } from './logger';
->>>>>>> 6b1b5a49
 import { ENV } from './utils/env';
 import { logger } from './logger';
 
 export async function applyMigrations(): Promise<void> {
-<<<<<<< HEAD
-  logger.debug('Applying migrations');
-=======
   logger.info('Applying migrations...');
->>>>>>> 6b1b5a49
 
   const dbConfig = {
     connectionString: ENV.HASURA_GRAPHQL_DATABASE_URL,
@@ -74,9 +67,5 @@
   } finally {
     await client.end();
   }
-<<<<<<< HEAD
-  logger.debug('Finished applying migrations');
-=======
   logger.info('Migrations applied');
->>>>>>> 6b1b5a49
 }